--- conflicted
+++ resolved
@@ -1,11 +1,5 @@
 [metadata]
-<<<<<<< HEAD
-license_files =
-	LICENSE
 name = jaraco.desktop
-=======
-name = skeleton
->>>>>>> 5823e9ca
 author = Jason R. Coombs
 author_email = jaraco@jaraco.com
 description = Routines for managing a desktop
@@ -23,11 +17,7 @@
 include_package_data = true
 python_requires = >=3.6
 install_requires =
-<<<<<<< HEAD
 	BeautifulSoup4
-setup_requires = setuptools_scm[toml] >= 3.4.1
-=======
->>>>>>> 5823e9ca
 
 [options.packages.find]
 exclude =
